--- conflicted
+++ resolved
@@ -1,22 +1,17 @@
 # flake8: noqa
 """Tools for interacting with a SQL database."""
-from typing import Any, Dict
-from typing import Callable, Optional
+from typing import Any, Dict, Optional
+
+from pydantic import BaseModel, Extra, Field, root_validator
+
+from langchain.base_language import BaseLanguageModel
 from langchain.callbacks.manager import (
     AsyncCallbackManagerForToolRun,
     CallbackManagerForToolRun,
 )
-
-from pydantic import BaseModel, Extra, Field, root_validator, validator
-
-from langchain.base_language import BaseLanguageModel
 from langchain.chains.llm import LLMChain
 from langchain.prompts import PromptTemplate
 from langchain.sql_database import SQLDatabase
-<<<<<<< HEAD
-=======
-from langchain.base_language import BaseLanguageModel
->>>>>>> 1b48ea8d
 from langchain.tools.base import BaseTool
 from langchain.tools.sql_database.prompt import QUERY_CHECKER
 
