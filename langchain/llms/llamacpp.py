--- conflicted
+++ resolved
@@ -173,8 +173,6 @@
         """Return type of llm."""
         return "llama.cpp"
 
-<<<<<<< HEAD
-=======
     def _get_parameters(self, stop: Optional[List[str]] = None) -> Dict[str, Any]:
         """
         Performs sanity check, preparing paramaters in format needed by llama_cpp.
@@ -200,7 +198,6 @@
 
         return params
 
->>>>>>> 1b48ea8d
     def _call(
         self,
         prompt: str,
