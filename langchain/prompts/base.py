--- conflicted
+++ resolved
@@ -10,7 +10,6 @@
 from pydantic import BaseModel, Extra, Field, root_validator
 
 from langchain.formatting import formatter
-<<<<<<< HEAD
 from langchain.output_parsers.base import BaseOutputParser
 from langchain.output_parsers.list import (  # noqa: F401
     CommaSeparatedListOutputParser,
@@ -18,9 +17,6 @@
 )
 from langchain.output_parsers.regex import RegexParser  # noqa: F401
 from langchain.schema import BaseMessage, HumanMessage, PromptValue
-=======
-from langchain.output_parsing.base import BaseOutputParser, ListOutputParser
->>>>>>> aed59916
 
 
 def jinja2_formatter(template: str, **kwargs: Any) -> str:
@@ -56,28 +52,11 @@
     try:
         formatter_func = DEFAULT_FORMATTER_MAPPING[template_format]
         formatter_func(template, **dummy_inputs)
-<<<<<<< HEAD
     except KeyError as e:
         raise ValueError(
             "Invalid prompt schema; check for mismatched or missing input parameters. "
             + str(e)
         )
-
-
-class StringPromptValue(PromptValue):
-    text: str
-
-    def to_string(self) -> str:
-        """Return prompt as string."""
-        return self.text
-
-    def to_messages(self) -> List[BaseMessage]:
-        """Return prompt as messages."""
-        return [HumanMessage(content=self.text)]
-=======
-    except KeyError:
-        raise ValueError("Invalid prompt schema.")
->>>>>>> aed59916
 
 
 class BasePromptTemplate(BaseModel, ABC):
