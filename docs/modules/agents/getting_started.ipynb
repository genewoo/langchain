--- conflicted
+++ resolved
@@ -175,16 +175,7 @@
    "name": "python",
    "nbconvert_exporter": "python",
    "pygments_lexer": "ipython3",
-<<<<<<< HEAD
    "version": "3.9.1"
-=======
-   "version": "3.9.13"
-  },
-  "vscode": {
-   "interpreter": {
-    "hash": "f477efb0f3991ec3d5bbe3bccb06e84664f3f1037cc27215e8b02d2d22497b99"
-   }
->>>>>>> aed59916
   }
  },
  "nbformat": 4,
